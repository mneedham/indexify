--- conflicted
+++ resolved
@@ -526,7 +526,6 @@
 }
 #[allow(clippy::derive_partial_eq_without_eq)]
 #[derive(Clone, PartialEq, ::prost::Message)]
-<<<<<<< HEAD
 pub struct MarkExtractionPolicyAppliedOnContentRequest {
     #[prost(string, tag = "1")]
     pub content_id: ::prost::alloc::string::String,
@@ -536,7 +535,8 @@
 #[allow(clippy::derive_partial_eq_without_eq)]
 #[derive(Clone, PartialEq, ::prost::Message)]
 pub struct MarkExtractionPolicyAppliedOnContentResponse {}
-=======
+#[allow(clippy::derive_partial_eq_without_eq)]
+#[derive(Clone, PartialEq, ::prost::Message)]
 pub struct GetAllTaskAssignmentRequest {}
 #[allow(clippy::derive_partial_eq_without_eq)]
 #[derive(Clone, PartialEq, ::prost::Message)]
@@ -547,7 +547,6 @@
         ::prost::alloc::string::String,
     >,
 }
->>>>>>> 39949629
 #[derive(Clone, Copy, Debug, PartialEq, Eq, Hash, PartialOrd, Ord, ::prost::Enumeration)]
 #[repr(i32)]
 pub enum TaskOutcome {
@@ -1286,7 +1285,6 @@
                 );
             self.inner.unary(req, path, codec).await
         }
-<<<<<<< HEAD
         pub async fn mark_extraction_policy_applied_on_content(
             &mut self,
             request: impl tonic::IntoRequest<
@@ -1294,13 +1292,6 @@
             >,
         ) -> std::result::Result<
             tonic::Response<super::MarkExtractionPolicyAppliedOnContentResponse>,
-=======
-        pub async fn get_all_task_assignments(
-            &mut self,
-            request: impl tonic::IntoRequest<super::GetAllTaskAssignmentRequest>,
-        ) -> std::result::Result<
-            tonic::Response<super::TaskAssignments>,
->>>>>>> 39949629
             tonic::Status,
         > {
             self.inner
@@ -1314,22 +1305,44 @@
                 })?;
             let codec = tonic::codec::ProstCodec::default();
             let path = http::uri::PathAndQuery::from_static(
-<<<<<<< HEAD
                 "/indexify_coordinator.CoordinatorService/MarkExtractionPolicyAppliedOnContent",
-=======
-                "/indexify_coordinator.CoordinatorService/GetAllTaskAssignments",
->>>>>>> 39949629
             );
             let mut req = request.into_request();
             req.extensions_mut()
                 .insert(
                     GrpcMethod::new(
                         "indexify_coordinator.CoordinatorService",
-<<<<<<< HEAD
                         "MarkExtractionPolicyAppliedOnContent",
-=======
+                    ),
+                );
+            self.inner.unary(req, path, codec).await
+        }
+        pub async fn get_all_task_assignments(
+            &mut self,
+            request: impl tonic::IntoRequest<super::GetAllTaskAssignmentRequest>,
+        ) -> std::result::Result<
+            tonic::Response<super::TaskAssignments>,
+            tonic::Status,
+        > {
+            self.inner
+                .ready()
+                .await
+                .map_err(|e| {
+                    tonic::Status::new(
+                        tonic::Code::Unknown,
+                        format!("Service was not ready: {}", e.into()),
+                    )
+                })?;
+            let codec = tonic::codec::ProstCodec::default();
+            let path = http::uri::PathAndQuery::from_static(
+                "/indexify_coordinator.CoordinatorService/GetAllTaskAssignments",
+            );
+            let mut req = request.into_request();
+            req.extensions_mut()
+                .insert(
+                    GrpcMethod::new(
+                        "indexify_coordinator.CoordinatorService",
                         "GetAllTaskAssignments",
->>>>>>> 39949629
                     ),
                 );
             self.inner.unary(req, path, codec).await
@@ -1493,7 +1506,6 @@
             tonic::Response<super::RaftMetricsSnapshotResponse>,
             tonic::Status,
         >;
-<<<<<<< HEAD
         async fn mark_extraction_policy_applied_on_content(
             &self,
             request: tonic::Request<super::MarkExtractionPolicyAppliedOnContentRequest>,
@@ -1501,12 +1513,10 @@
             tonic::Response<super::MarkExtractionPolicyAppliedOnContentResponse>,
             tonic::Status,
         >;
-=======
         async fn get_all_task_assignments(
             &self,
             request: tonic::Request<super::GetAllTaskAssignmentRequest>,
         ) -> std::result::Result<tonic::Response<super::TaskAssignments>, tonic::Status>;
->>>>>>> 39949629
     }
     #[derive(Debug)]
     pub struct CoordinatorServiceServer<T: CoordinatorService> {
@@ -2593,7 +2603,6 @@
                     };
                     Box::pin(fut)
                 }
-<<<<<<< HEAD
                 "/indexify_coordinator.CoordinatorService/MarkExtractionPolicyAppliedOnContent" => {
                     #[allow(non_camel_case_types)]
                     struct MarkExtractionPolicyAppliedOnContentSvc<
@@ -2607,23 +2616,12 @@
                         super::MarkExtractionPolicyAppliedOnContentRequest,
                     > for MarkExtractionPolicyAppliedOnContentSvc<T> {
                         type Response = super::MarkExtractionPolicyAppliedOnContentResponse;
-=======
-                "/indexify_coordinator.CoordinatorService/GetAllTaskAssignments" => {
-                    #[allow(non_camel_case_types)]
-                    struct GetAllTaskAssignmentsSvc<T: CoordinatorService>(pub Arc<T>);
-                    impl<
-                        T: CoordinatorService,
-                    > tonic::server::UnaryService<super::GetAllTaskAssignmentRequest>
-                    for GetAllTaskAssignmentsSvc<T> {
-                        type Response = super::TaskAssignments;
->>>>>>> 39949629
                         type Future = BoxFuture<
                             tonic::Response<Self::Response>,
                             tonic::Status,
                         >;
                         fn call(
                             &mut self,
-<<<<<<< HEAD
                             request: tonic::Request<
                                 super::MarkExtractionPolicyAppliedOnContentRequest,
                             >,
@@ -2631,13 +2629,6 @@
                             let inner = Arc::clone(&self.0);
                             let fut = async move {
                                 <T as CoordinatorService>::mark_extraction_policy_applied_on_content(
-=======
-                            request: tonic::Request<super::GetAllTaskAssignmentRequest>,
-                        ) -> Self::Future {
-                            let inner = Arc::clone(&self.0);
-                            let fut = async move {
-                                <T as CoordinatorService>::get_all_task_assignments(
->>>>>>> 39949629
                                         &inner,
                                         request,
                                     )
@@ -2653,11 +2644,57 @@
                     let inner = self.inner.clone();
                     let fut = async move {
                         let inner = inner.0;
-<<<<<<< HEAD
                         let method = MarkExtractionPolicyAppliedOnContentSvc(inner);
-=======
+                        let codec = tonic::codec::ProstCodec::default();
+                        let mut grpc = tonic::server::Grpc::new(codec)
+                            .apply_compression_config(
+                                accept_compression_encodings,
+                                send_compression_encodings,
+                            )
+                            .apply_max_message_size_config(
+                                max_decoding_message_size,
+                                max_encoding_message_size,
+                            );
+                        let res = grpc.unary(method, req).await;
+                        Ok(res)
+                    };
+                    Box::pin(fut)
+                }
+                "/indexify_coordinator.CoordinatorService/GetAllTaskAssignments" => {
+                    #[allow(non_camel_case_types)]
+                    struct GetAllTaskAssignmentsSvc<T: CoordinatorService>(pub Arc<T>);
+                    impl<
+                        T: CoordinatorService,
+                    > tonic::server::UnaryService<super::GetAllTaskAssignmentRequest>
+                    for GetAllTaskAssignmentsSvc<T> {
+                        type Response = super::TaskAssignments;
+                        type Future = BoxFuture<
+                            tonic::Response<Self::Response>,
+                            tonic::Status,
+                        >;
+                        fn call(
+                            &mut self,
+                            request: tonic::Request<super::GetAllTaskAssignmentRequest>,
+                        ) -> Self::Future {
+                            let inner = Arc::clone(&self.0);
+                            let fut = async move {
+                                <T as CoordinatorService>::get_all_task_assignments(
+                                        &inner,
+                                        request,
+                                    )
+                                    .await
+                            };
+                            Box::pin(fut)
+                        }
+                    }
+                    let accept_compression_encodings = self.accept_compression_encodings;
+                    let send_compression_encodings = self.send_compression_encodings;
+                    let max_decoding_message_size = self.max_decoding_message_size;
+                    let max_encoding_message_size = self.max_encoding_message_size;
+                    let inner = self.inner.clone();
+                    let fut = async move {
+                        let inner = inner.0;
                         let method = GetAllTaskAssignmentsSvc(inner);
->>>>>>> 39949629
                         let codec = tonic::codec::ProstCodec::default();
                         let mut grpc = tonic::server::Grpc::new(codec)
                             .apply_compression_config(
